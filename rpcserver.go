--- conflicted
+++ resolved
@@ -6,10 +6,7 @@
 	"encoding/hex"
 	"errors"
 	"fmt"
-<<<<<<< HEAD
-=======
 	"io"
->>>>>>> 4f9e33bb
 	"io/ioutil"
 	"net"
 	"sync"
@@ -2061,18 +2058,6 @@
 	return s.auctioneer.NodeRating(ctx, pubKeys...)
 }
 
-<<<<<<< HEAD
-func (s *rpcServer) TlsCertificate(_ context.Context,
-	_ *poolrpc.TlsCertificateRequest) (*poolrpc.TlsCertificateResponse, error) {
-
-	response := &poolrpc.TlsCertificateResponse{}
-
-	if !lnrpc.FileExists(s.server.cfg.TLSCertPath) {
-		return nil, errors.New("tls certificate somehow doesn't exist")
-	}
-
-	certBytes, err := ioutil.ReadFile(s.server.cfg.TLSCertPath)
-=======
 func (s *rpcServer) TlsCertificate(_ context.Context, _ *poolrpc.TlsCertificateRequest) (*poolrpc.TlsCertificateResponse, error) {
 	var (
 		response = &poolrpc.TlsCertificateResponse{}
@@ -2090,7 +2075,6 @@
 	}
 
 	certBytes, err := ioutil.ReadFile(certPath)
->>>>>>> 4f9e33bb
 	if err != nil {
 		return nil, err
 	}
